--- conflicted
+++ resolved
@@ -17,11 +17,7 @@
 #include "rwchcd.h"
 
 void * scheduler_thread(void * arg);
-<<<<<<< HEAD
-int scheduler_add(int tm_wday, int tm_hour, int tm_min, enum e_runmode runmode, enum e_runmode dhwmode);
+int scheduler_add(int tm_wday, int tm_hour, int tm_min, enum e_runmode runmode, enum e_runmode dhwmode, bool legionella);
 int scheduler_filecfg_dump(void);
-=======
-int scheduler_add(int tm_wday, int tm_hour, int tm_min, enum e_runmode runmode, enum e_runmode dhwmode, bool legionella);
->>>>>>> 09bf40aa
 
 #endif /* rwchcd_scheduler_h */